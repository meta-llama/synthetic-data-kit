--- conflicted
+++ resolved
@@ -88,20 +88,11 @@
 # Check if your backend is running
 synthetic-data-kit system-check
 
-<<<<<<< HEAD
-# Parse a document to text (text-only)
-synthetic-data-kit ingest docs/report.pdf
-# This will save file to data/output/parsed/report.lance (text-only)
-
-# Parse a document, extracting text and images (multimodal)
-synthetic-data-kit ingest docs/presentation.pptx --multimodal
-# This will save file to data/output/parsed/presentation.lance (with text and image columns)
-=======
+
 # SINGLE FILE PROCESSING (Original approach)
 # Parse a document to text
 synthetic-data-kit ingest docs/report.pdf
 # This saves file to data/parsed/report.txt
->>>>>>> 0a700838
 
 # Generate QA pairs (default)
 synthetic-data-kit create data/parsed/report.txt --type qa
