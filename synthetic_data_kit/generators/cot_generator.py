# Copyright (c) Meta Platforms, Inc. and affiliates.
# All rights reserved.
#
# This source code is licensed under the terms described in the LICENSE file in
# the root directory of this source tree.
# Logic for generating CoT from scratch and also enhancing CoT (take existing format and add CoT)
import os
import json
import re
from typing import Dict, List, Any, Optional
from pathlib import Path

from synthetic_data_kit.models.llm_client import LLMClient
from synthetic_data_kit.utils.config import get_prompt, get_generation_config

class COTGenerator:
    """Generates chain-of-thought reasoning examples"""
    
    def __init__(self, client: LLMClient, config_path: Optional[Path] = None):
        """Initialize the CoT Generator with an LLM client and optional config"""
        self.client = client
        self.config = client.config
        self.generation_config = get_generation_config(self.config)
    
    def parse_json_output(self, output_text: str) -> Optional[List[Dict]]:
        """Parse JSON from LLM output text"""
        verbose = os.environ.get('SDK_VERBOSE', 'false').lower() == 'true'
        output_text = output_text.strip()
        
        # Try to extract JSON array
        json_match = re.search(r"\[.*\]", output_text, re.DOTALL)
        if json_match:
            output_text = json_match.group(0)
        
        try:
            # Handle quoted JSON
            if output_text.startswith('"') and output_text.endswith('"'):
                output_text = json.loads(output_text)
            
            # Load the JSON
            result = json.loads(output_text)
            
            # Ensure it's a list
            if not isinstance(result, list):
                if verbose:
                    print("Warning: Expected a list but got another type")
                return None
            
            return result
        except json.JSONDecodeError as e:
            if verbose:
                print(f"Error parsing output: {e}")
            return None
    
<<<<<<< HEAD
    def generate_cot_examples(self, document_text: str, document_image: Optional[str] = None, num_examples: int = 5) -> List[Dict[str, Any]]:
=======
    def generate_cot_examples(self, document_text: str, num_examples: int = None) -> List[Dict[str, Any]]:
>>>>>>> 2e685482
        """Generate chain-of-thought reasoning examples"""
        verbose = os.environ.get('SDK_VERBOSE', 'false').lower() == 'true'
        
        # Get default num_examples from config if not provided
        if num_examples is None:
            num_examples = self.generation_config.get("num_cot_examples", 5)
        
        # Get the prompt template
        prompt_template = get_prompt(self.config, "cot_generation")
        
        # Format the prompt
        prompt = prompt_template.format(
            num_examples=num_examples,
            text=document_text
        )
        
        # Generate examples
        temperature = self.generation_config.get("temperature", 0.7)
        max_tokens = self.generation_config.get("max_tokens", 4096)
        
        if verbose:
            print(f"Generating {num_examples} CoT examples...")
        
        messages = [{"role": "system", "content": prompt}]
        
        # Add image if present
        if document_image:
            messages.append({
                "role": "user",
                "content": [
                    {"type": "text", "text": document_text},
                    {"type": "image_url", "image_url": {"url": f"data:image/jpeg;base64,{document_image}"}}
                ]
            })
        else:
            messages.append({"role": "user", "content": document_text})
        
        response = self.client.chat_completion(
            messages, 
            temperature=temperature,
            max_tokens=max_tokens
        )
        
        # Parse response
        examples = self.parse_json_output(response)
        
        if examples is None:
            if verbose:
                print("Failed to parse CoT examples, returning empty list")
            return []
        
        if verbose:
            print(f"Successfully generated {len(examples)} CoT examples")
        
        return examples
    
    def enhance_with_cot(self, conversations: List[Dict], include_simple_steps: bool = False) -> List[Dict]:
        """Enhance existing conversations with CoT reasoning"""
        verbose = os.environ.get('SDK_VERBOSE', 'false').lower() == 'true'
        
        # Get the prompt template
        prompt_template = get_prompt(self.config, "cot_enhancement")
        
        if verbose:
            print(f"Debug - Conversations to enhance structure: {type(conversations)}")
            print(f"Debug - First conversation: {json.dumps(conversations[0] if conversations else {}, indent=2)[:100]}...")
        
        # Format the prompt
        conversation_str = json.dumps(conversations, ensure_ascii=False, indent=2)
        prompt = prompt_template.format(
            conversations=conversation_str,
            include_simple_steps=str(include_simple_steps).lower()
        )
        
        # Generate enhanced conversations
        temperature = self.generation_config.get("temperature", 0.2)
        max_tokens = self.generation_config.get("max_tokens", 4096)
        
        if verbose:
            print(f"Enhancing {len(conversations)} conversations with CoT...")
        
        messages = [{"role": "system", "content": prompt}]
        response = self.client.chat_completion(
            messages, 
            temperature=temperature,
            max_tokens=max_tokens
        )
        
        # Parse response
        enhanced_conversations = self.parse_json_output(response)
        
        if enhanced_conversations is None:
            if verbose:
                print("Failed to parse enhanced conversations, returning original")
            return conversations
        
        if verbose:
            print(f"Successfully enhanced conversations with CoT")
        
        return enhanced_conversations
    
<<<<<<< HEAD
    def process_document(self, 
                        document_text: str, 
                        document_image: Optional[str] = None,
                        num_examples: int = 5, 
                        include_simple_steps: bool = False) -> Dict[str, Any]:
=======
    def process_document(self, document_text: str, num_examples: int = None, include_simple_steps: bool = False) -> Dict[str, Any]:
>>>>>>> 2e685482
        """Process a document to generate CoT examples"""
        verbose = os.environ.get('SDK_VERBOSE', 'false').lower() == 'true'
        
        # Set the verbose environment variable
        if verbose:
            os.environ['SDK_VERBOSE'] = 'true'
        else:
            os.environ['SDK_VERBOSE'] = 'false'
        
        # Generate summary first (helpful context)
        messages = [
            {"role": "system", "content": "Summarize this document in 2-3 sentences."}
        ]
        
        # Add image if present
        if document_image:
            messages.append({
                "role": "user",
                "content": [
                    {"type": "text", "text": document_text},
                    {"type": "image_url", "image_url": {"url": f"data:image/jpeg;base64,{document_image}"}}
                ]
            })
        else:
            messages.append({"role": "user", "content": document_text})
        
        summary = self.client.chat_completion(messages, temperature=0.1)
        
        # Generate CoT examples
        examples = self.generate_cot_examples(document_text, document_image, num_examples)
        
        # Format into simple conversation format as well
        conversations = []
        for example in examples:
            if "question" in example and "reasoning" in example and "answer" in example:
                conv = [
                    {"role": "system", "content": "You are a helpful assistant that provides detailed explanations."},
                    {"role": "user", "content": example["question"]},
                    {"role": "assistant", "content": f"Let me think through this step by step:\n\n{example['reasoning']}\n\nSo the answer is: {example['answer']}"}
                ]
                conversations.append(conv)
        
        # Prepare result
        result = {
            "summary": summary,
            "cot_examples": examples,
            "conversations": conversations
        }
        
        # Print stats
        print(f"Generated {len(examples)} chain-of-thought examples")
        
        return result<|MERGE_RESOLUTION|>--- conflicted
+++ resolved
@@ -52,11 +52,7 @@
                 print(f"Error parsing output: {e}")
             return None
     
-<<<<<<< HEAD
     def generate_cot_examples(self, document_text: str, document_image: Optional[str] = None, num_examples: int = 5) -> List[Dict[str, Any]]:
-=======
-    def generate_cot_examples(self, document_text: str, num_examples: int = None) -> List[Dict[str, Any]]:
->>>>>>> 2e685482
         """Generate chain-of-thought reasoning examples"""
         verbose = os.environ.get('SDK_VERBOSE', 'false').lower() == 'true'
         
@@ -158,15 +154,12 @@
         
         return enhanced_conversations
     
-<<<<<<< HEAD
     def process_document(self, 
                         document_text: str, 
                         document_image: Optional[str] = None,
                         num_examples: int = 5, 
                         include_simple_steps: bool = False) -> Dict[str, Any]:
-=======
-    def process_document(self, document_text: str, num_examples: int = None, include_simple_steps: bool = False) -> Dict[str, Any]:
->>>>>>> 2e685482
+
         """Process a document to generate CoT examples"""
         verbose = os.environ.get('SDK_VERBOSE', 'false').lower() == 'true'
         
