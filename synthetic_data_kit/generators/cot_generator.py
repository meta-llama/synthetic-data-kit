# Copyright (c) Meta Platforms, Inc. and affiliates.
# All rights reserved.
#
# This source code is licensed under the terms described in the LICENSE file in
# the root directory of this source tree.
# Logic for generating CoT from scratch and also enhancing CoT (take existing format and add CoT)
import os
import json
import re
from typing import Dict, List, Any, Optional
from pathlib import Path

from synthetic_data_kit.models.llm_client import LLMClient
from synthetic_data_kit.utils.config import get_prompt, get_generation_config

class COTGenerator:
    """Generates chain-of-thought reasoning examples"""
    
    def __init__(self, client: LLMClient, config_path: Optional[Path] = None):
        """Initialize the CoT Generator with an LLM client and optional config"""
        self.client = client
        self.config = client.config
        self.generation_config = get_generation_config(self.config)
    
    def parse_json_output(self, output_text: str) -> Optional[List[Dict]]:
        """Parse JSON from LLM output text"""
        verbose = os.environ.get('SDK_VERBOSE', 'false').lower() == 'true'
        output_text = output_text.strip()
        
        # Try to extract JSON array
        json_match = re.search(r"\[.*\]", output_text, re.DOTALL)
        if json_match:
            output_text = json_match.group(0)
        
        try:
            # Handle quoted JSON
            if output_text.startswith('"') and output_text.endswith('"'):
                output_text = json.loads(output_text)
            
            # Load the JSON
            result = json.loads(output_text)
            
            # Ensure it's a list
            if not isinstance(result, list):
                if verbose:
                    print("Warning: Expected a list but got another type")
                return None
            
            return result
        except json.JSONDecodeError as e:
            if verbose:
                print(f"Error parsing output: {e}")
            return None
    
<<<<<<< HEAD
    def generate_cot_examples(self, document_text: str, document_image: Optional[str] = None, num_examples: int = 5) -> List[Dict[str, Any]]:
        """Generate chain-of-thought reasoning examples"""
=======
    def generate_cot_examples(self, document_text: str, num_examples: int = None) -> List[Dict[str, Any]]:
        """Generate chain-of-thought reasoning examples using chunking for large documents"""
>>>>>>> 0a700838
        verbose = os.environ.get('SDK_VERBOSE', 'false').lower() == 'true'
        
        # Get default num_examples from config if not provided
        if num_examples is None:
            num_examples = self.generation_config.get("num_cot_examples", 5)
        
        # For small documents, use single call
        single_call_max_size = self.generation_config.get("single_call_max_size", 8000)
        if len(document_text) < single_call_max_size:
            return self._generate_single_call(document_text, num_examples)
        
        # For large documents, use chunking (same logic as QA generator)
        return self._generate_with_chunking(document_text, num_examples)
    
    def _generate_single_call(self, document_text: str, num_examples: int) -> List[Dict[str, Any]]:
        """Generate CoT examples in a single API call"""
        verbose = os.environ.get('SDK_VERBOSE', 'false').lower() == 'true'
        
        # Get the prompt template
        prompt_template = get_prompt(self.config, "cot_generation")
        
        # Format the prompt
        prompt = prompt_template.format(
            num_examples=num_examples,
            text=document_text
        )
        
        # Generate examples
        temperature = self.generation_config.get("temperature", 0.7)
        max_tokens = self.generation_config.get("max_tokens", 4096)
        
        if verbose:
            print(f"Generating {num_examples} CoT examples (single call)...")
        
        messages = [{"role": "system", "content": prompt}]
        
        # Add image if present
        if document_image:
            messages.append({
                "role": "user",
                "content": [
                    {"type": "text", "text": document_text},
                    {"type": "image_url", "image_url": {"url": f"data:image/jpeg;base64,{document_image}"}}
                ]
            })
        else:
            messages.append({"role": "user", "content": document_text})
        
        response = self.client.chat_completion(
            messages, 
            temperature=temperature,
            max_tokens=max_tokens
        )
        
        # Parse response
        examples = self.parse_json_output(response)
        
        if examples is None:
            if verbose:
                print("Failed to parse CoT examples, returning empty list")
            return []
        
        if verbose:
            print(f"Successfully generated {len(examples)} CoT examples")
        
        return examples
    
    def _generate_with_chunking(self, document_text: str, num_examples: int) -> List[Dict[str, Any]]:
        """Generate CoT examples using chunking strategy (copied from QA generator)"""
        from synthetic_data_kit.utils.text import split_into_chunks
        
        verbose = os.environ.get('SDK_VERBOSE', 'false').lower() == 'true'
        
        # Get generation config
        chunk_size = self.generation_config.get("chunk_size", 4000)
        temperature = self.generation_config.get("temperature", 0.7)
        overlap = self.generation_config.get("overlap", 200)
        batch_size = self.generation_config.get("batch_size", 32)
        
        # Split text into chunks
        chunks = split_into_chunks(
            document_text, 
            chunk_size=chunk_size, 
            overlap=overlap
        )
        
        if verbose:
            print(f"Generating CoT examples using chunking...")
            print(f"Document split into {len(chunks)} chunks")
            print(f"Using batch size of {batch_size}")
        
        all_examples = []
        examples_per_chunk = max(1, round(num_examples / len(chunks)))
        
        # Get CoT generation prompt template
        cot_prompt_template = get_prompt(self.config, "cot_generation")
        
        # Prepare all message batches
        all_messages = []
        for i, chunk in enumerate(chunks):
            # Format the prompt with text
            cot_prompt = cot_prompt_template.format(
                num_examples=examples_per_chunk,
                text=chunk
            )
            
            messages = [
                {"role": "system", "content": cot_prompt}
            ]
            all_messages.append(messages)
        
        print(f"Processing {len(chunks)} chunks to generate CoT examples...")
        
        # Process in batches (same logic as QA generator)
        for batch_start in range(0, len(chunks), batch_size):
            # Check if we've already generated enough examples
            if len(all_examples) >= num_examples:
                if verbose:
                    print(f"Reached target of {num_examples} examples. Stopping processing.")
                break
                
            batch_end = min(batch_start + batch_size, len(chunks))
            batch_messages = all_messages[batch_start:batch_end]
            current_batch_size = len(batch_messages)
            
            batch_num = batch_start//batch_size + 1
            total_batches = (len(chunks) + batch_size - 1)//batch_size
            
            # Simple progress indicator for non-verbose mode
            if not verbose:
                print(f"Processing batch {batch_num}/{total_batches}...", end="\r")
            else:
                print(f"Processing batch {batch_num}/{total_batches} with {current_batch_size} chunks")
            
            try:
                # Process the batch
                batch_responses = self.client.batch_completion(
                    batch_messages,
                    temperature=temperature,
                    batch_size=batch_size
                )
                
                # Process each response in the batch
                for j, response in enumerate(batch_responses):
                    # Check if we've reached the target before processing more
                    if len(all_examples) >= num_examples:
                        if verbose:
                            print(f"  Reached target of {num_examples} examples. Stopping batch processing.")
                        break
                        
                    chunk_index = batch_start + j
                    chunk_examples = self.parse_json_output(response)
                    
                    if chunk_examples:
                        # Only add examples up to the target limit
                        remaining_examples = num_examples - len(all_examples)
                        if remaining_examples > 0:
                            examples_to_add = chunk_examples[:remaining_examples]
                            all_examples.extend(examples_to_add)
                            
                            if verbose:
                                print(f"  Generated {len(examples_to_add)} examples from chunk {chunk_index+1} (total: {len(all_examples)}/{num_examples})")
                    
                    # Break if we've reached the target
                    if len(all_examples) >= num_examples:
                        break
                
                # Break outer loop if we've reached the target
                if len(all_examples) >= num_examples:
                    break
                
            except Exception as e:
                if verbose:
                    print(f"  Error processing batch {batch_num}: {str(e)}")
        
        # Clear the progress line in non-verbose mode
        if not verbose:
            print(" " * 80, end="\r")
            print("Batch processing complete.")
        
        # Always print summary information
        print(f"Generated {len(all_examples)} CoT examples total (requested: {num_examples})")
        return all_examples
    
    def enhance_with_cot(self, conversations: List[Dict], include_simple_steps: bool = False) -> List[Dict]:
        """Enhance existing conversations with CoT reasoning"""
        verbose = os.environ.get('SDK_VERBOSE', 'false').lower() == 'true'
        
        # Get the prompt template
        prompt_template = get_prompt(self.config, "cot_enhancement")
        
        if verbose:
            print(f"Debug - Conversations to enhance structure: {type(conversations)}")
            print(f"Debug - First conversation: {json.dumps(conversations[0] if conversations else {}, indent=2)[:100]}...")
        
        # Format the prompt
        conversation_str = json.dumps(conversations, ensure_ascii=False, indent=2)
        prompt = prompt_template.format(
            conversations=conversation_str,
            include_simple_steps=str(include_simple_steps).lower()
        )
        
        # Generate enhanced conversations
        temperature = self.generation_config.get("temperature", 0.2)
        max_tokens = self.generation_config.get("max_tokens", 4096)
        
        if verbose:
            print(f"Enhancing {len(conversations)} conversations with CoT...")
        
        messages = [{"role": "system", "content": prompt}]
        response = self.client.chat_completion(
            messages, 
            temperature=temperature,
            max_tokens=max_tokens
        )
        
        # Parse response
        enhanced_conversations = self.parse_json_output(response)
        
        if enhanced_conversations is None:
            if verbose:
                print("Failed to parse enhanced conversations, returning original")
            return conversations
        
        if verbose:
            print(f"Successfully enhanced conversations with CoT")
        
        return enhanced_conversations
    
    def process_document(self, 
                        document_text: str, 
                        document_image: Optional[str] = None,
                        num_examples: int = 5, 
                        include_simple_steps: bool = False) -> Dict[str, Any]:

        """Process a document to generate CoT examples"""
        verbose = os.environ.get('SDK_VERBOSE', 'false').lower() == 'true'
        
        # Set the verbose environment variable
        if verbose:
            os.environ['SDK_VERBOSE'] = 'true'
        else:
            os.environ['SDK_VERBOSE'] = 'false'
        
        # Generate summary first (helpful context)
        messages = [
            {"role": "system", "content": "Summarize this document in 2-3 sentences."}
        ]
        
        # Add image if present
        if document_image:
            messages.append({
                "role": "user",
                "content": [
                    {"type": "text", "text": document_text},
                    {"type": "image_url", "image_url": {"url": f"data:image/jpeg;base64,{document_image}"}}
                ]
            })
        else:
            messages.append({"role": "user", "content": document_text})
        
        summary = self.client.chat_completion(messages, temperature=0.1)
        
        # Generate CoT examples
        examples = self.generate_cot_examples(document_text, document_image, num_examples)
        
        # Format into simple conversation format as well
        conversations = []
        for example in examples:
            if "question" in example and "reasoning" in example and "answer" in example:
                conv = [
                    {"role": "system", "content": "You are a helpful assistant that provides detailed explanations."},
                    {"role": "user", "content": example["question"]},
                    {"role": "assistant", "content": f"Let me think through this step by step:\n\n{example['reasoning']}\n\nSo the answer is: {example['answer']}"}
                ]
                conversations.append(conv)
        
        # Prepare result
        result = {
            "summary": summary,
            "cot_examples": examples,
            "conversations": conversations
        }
        
        # Print stats
        print(f"Generated {len(examples)} chain-of-thought examples")
        
        return result<|MERGE_RESOLUTION|>--- conflicted
+++ resolved
@@ -52,13 +52,8 @@
                 print(f"Error parsing output: {e}")
             return None
     
-<<<<<<< HEAD
     def generate_cot_examples(self, document_text: str, document_image: Optional[str] = None, num_examples: int = 5) -> List[Dict[str, Any]]:
         """Generate chain-of-thought reasoning examples"""
-=======
-    def generate_cot_examples(self, document_text: str, num_examples: int = None) -> List[Dict[str, Any]]:
-        """Generate chain-of-thought reasoning examples using chunking for large documents"""
->>>>>>> 0a700838
         verbose = os.environ.get('SDK_VERBOSE', 'false').lower() == 'true'
         
         # Get default num_examples from config if not provided
