# Copyright (c) Meta Platforms, Inc. and affiliates.
# All rights reserved.
#
# This source code is licensed under the terms described in the LICENSE file in
# the root directory of this source tree.
# CLI Logic for synthetic-data-kit

import os
import typer
from pathlib import Path
from typing import Optional
import requests
from rich.console import Console
from rich.table import Table

from synthetic_data_kit.utils.config import load_config, get_vllm_config, get_openai_config, get_llm_provider, get_path_config
from synthetic_data_kit.core.context import AppContext
from synthetic_data_kit.server.app import run_server

# Initialize Typer app
app = typer.Typer(
    name="synthetic-data-kit",
    help="A toolkit for preparing synthetic datasets for fine-tuning LLMs",
    add_completion=True,
)
console = Console()

# Create app context
ctx = AppContext()

# Define global options
@app.callback()
def callback(
    config: Optional[Path] = typer.Option(
        None, "--config", "-c", help="Path to configuration file"
    ),
):
    """
    Global options for the Synthetic Data Kit CLI
    """
    if config:
        ctx.config_path = config
    ctx.config = load_config(ctx.config_path)


@app.command("system-check")
def system_check(
    api_base: Optional[str] = typer.Option(
        None, "--api-base", help="API base URL to check"
    ),
    provider: Optional[str] = typer.Option(
        None, "--provider", help="Provider to check ('vllm' or 'api-endpoint')"
    )
):
    """
    Check if the selected LLM provider's server is running.
    """
    # Check for API_ENDPOINT_KEY directly from environment
    console.print("Environment variable check:", style="bold blue")
    llama_key = os.environ.get('API_ENDPOINT_KEY')
    console.print(f"API_ENDPOINT_KEY: {'Present' if llama_key else 'Not found'}")
    # Debugging sanity test:
    # if llama_key:
        # console.print(f"  Value starts with: {llama_key[:10]}...")
    
    # To check the rename bug:
    #console.print("Available environment variables:", style="bold blue")
    #env_vars = [key for key in os.environ.keys() if 'API' in key or 'KEY' in key or 'TOKEN' in key]
    #for var in env_vars:
    #    console.print(f"  {var}")
    #console.print("")
    # Get provider from args or config
    selected_provider = provider or get_llm_provider(ctx.config)
    
    if selected_provider == "api-endpoint":
        # Get API endpoint config
        api_endpoint_config = get_openai_config(ctx.config)
        api_base = api_base or api_endpoint_config.get("api_base")
        
        # Check for environment variables
        api_endpoint_key = os.environ.get('API_ENDPOINT_KEY')
        console.print(f"API_ENDPOINT_KEY environment variable: {'Found' if api_endpoint_key else 'Not found'}")
        
        # Set API key with priority: env var > config
        api_key = api_endpoint_key or api_endpoint_config.get("api_key")
        if api_key:
            console.print(f"API key source: {'Environment variable' if api_endpoint_key else 'Config file'}")
        
        model = api_endpoint_config.get("model")

        # Check for azure api version in environment variables
        azure_api_version_key = os.environ.get('AZURE_API_VERSION')
        console.print(f"AZURE_API_VERSION_KEY environment variable: {'Found' if azure_api_version_key else 'Not found'}")

        # Set API VERSION key with priority: env var > config
        azure_api_version = azure_api_version_key or api_endpoint_config.get("azure_api_version")
        if azure_api_version:
            console.print(f"API version source: {'Environment variable' if azure_api_version_key else 'Config file'}")
        
        # Check API endpoint access
        with console.status(f"Checking API endpoint access..."):
            try:
                # Try to import OpenAI
                try:
                    from openai import OpenAI
                    from openai import AzureOpenAI
                except ImportError:
                    console.print("L API endpoint package not installed", style="red")
                    console.print("Install with: pip install openai>=1.0.0", style="yellow")
                    return 1
                
                # Create client
                client_kwargs = {}
                if api_key:
                    client_kwargs['api_key'] = api_key
                if api_base:
                    client_kwargs['base_url'] = api_base
                if azure_api_version:
                    client_kwargs['api_version'] = azure_api_version
                
                # Check API access
                try:
<<<<<<< HEAD
                    if azure_api_version:
                        client = AzureOpenAI(**client_kwargs)
                        resp = client.chat.completions.create(
                            model=model,
                            messages=[{"role":"user", "content":"Hello World!"}],
                            max_tokens=1
                        )
                        console.print("API endpoint access confirmed.. API Responded with: ",
                                      resp.choices[0].message.content, style="green")
                    else:
                        client = OpenAI(**client_kwargs)
                        # Try a simple models list request to check connectivity
                        models = client.models.list()
                        console.print(f" API endpoint access confirmed", style="green")

=======
                    client = OpenAI(**client_kwargs)
                    # Try a simple models request to check connectivity
                    messages = [
                        {"role": "user", "content": "Hello"}
                    ]
                    response = client.chat.completions.create(
                        model=model,
                        messages=messages, 
                        temperature=0.1
                    )
                    console.print(f" API endpoint access confirmed", style="green")
>>>>>>> 31f60efc
                    if api_base:
                        console.print(f"Using custom API base: {api_base}", style="green")
                    console.print(f"Default model: {model}", style="green")
                    console.print(f"Response from model: {response.choices[0].message.content}", style="green")
                    return 0
                except Exception as e:
                    console.print(f"L Error connecting to API endpoint: {str(e)}", style="red")
                    if api_base:
                        console.print(f"Using custom API base: {api_base}", style="yellow")
                    if not api_key and api_base:
                        console.print("API key is required. Set in config.yaml or as API_ENDPOINT_KEY env var", style="yellow")
                    if not azure_api_version and api_base:
                        console.print("Azure API version is required. Set in config.yaml or as AZURE_API_VERSION env var", style="yellow")
                    return 1
            except Exception as e:
                console.print(f"L Error: {str(e)}", style="red")
                return 1
    else:
        # Default to vLLM
        # Get vLLM server details
        vllm_config = get_vllm_config(ctx.config)
        api_base = api_base or vllm_config.get("api_base")
        model = vllm_config.get("model")
        port = vllm_config.get("port", 8000)
        
        with console.status(f"Checking vLLM server at {api_base}..."):
            try:
                response = requests.get(f"{api_base}/models", timeout=2)
                if response.status_code == 200:
                    console.print(f" vLLM server is running at {api_base}", style="green")
                    console.print(f"Available models: {response.json()}")
                    return 0
                else:
                    console.print(f"L vLLM server is not available at {api_base}", style="red")
                    console.print(f"Error: Server returned status code: {response.status_code}")
            except requests.exceptions.RequestException as e:
                console.print(f"L vLLM server is not available at {api_base}", style="red")
                console.print(f"Error: {str(e)}")
                
            # Show instruction to start the server
            console.print("\nTo start the server, run:", style="yellow")
            console.print(f"vllm serve {model} --port {port}", style="bold blue")
            return 1


@app.command()
def ingest(
    input: str = typer.Argument(..., help="File, URL, or directory to parse"),
    output_dir: Optional[Path] = typer.Option(
        None, "--output-dir", "-o", help="Where to save the output"
    ),
    name: Optional[str] = typer.Option(
        None, "--name", "-n", help="Custom output filename (only for single files)"
    ),
    verbose: bool = typer.Option(
        False, "--verbose", "-v", help="Show detailed progress (for directories)"
    ),
    preview: bool = typer.Option(
        False, "--preview", help="Preview files to be processed without actually processing them"
    ),
):
    """
    Parse documents (PDF, HTML, YouTube, DOCX, PPT, TXT) into clean text.
    
    Can process:
    - Single file: synthetic-data-kit ingest document.pdf
    - Directory: synthetic-data-kit ingest ./documents/
    - URL: synthetic-data-kit ingest https://example.com/page.html
    """
    import os
    from synthetic_data_kit.core.ingest import process_file
    from synthetic_data_kit.utils.directory_processor import is_directory, process_directory_ingest
    
    # Get output directory from args, then config, then default
    if output_dir is None:
        output_dir = get_path_config(ctx.config, "output", "parsed")
    
    try:
        # Check if input is a directory
        if is_directory(input):
            # Process directory
            if name is not None:
                console.print("Warning: --name option is ignored when processing directories", style="yellow")
            
            # Preview mode - show files without processing
            if preview:
                from synthetic_data_kit.utils.directory_processor import get_directory_stats, INGEST_EXTENSIONS
                
                console.print(f"Preview: scanning directory [bold]{input}[/bold]", style="blue")
                stats = get_directory_stats(input, INGEST_EXTENSIONS)
                
                if "error" in stats:
                    console.print(f"❌ {stats['error']}", style="red")
                    return 1
                
                console.print(f"\n📁 Directory: {input}")
                console.print(f"📄 Total files: {stats['total_files']}")
                console.print(f"✅ Supported files: {stats['supported_files']}")
                console.print(f"❌ Unsupported files: {stats['unsupported_files']}")
                
                if stats['supported_files'] > 0:
                    console.print(f"\n📋 Files that would be processed:")
                    for ext, count in stats['by_extension'].items():
                        console.print(f"  {ext}: {count} file(s)")
                    
                    console.print(f"\n📝 File list:")
                    for filename in stats['file_list']:
                        console.print(f"  • {filename}")
                    
                    console.print(f"\n💡 To process these files, run:")
                    console.print(f"   synthetic-data-kit ingest {input} --output-dir {output_dir}", style="bold blue")
                else:
                    console.print(f"\n⚠️  No supported files found.", style="yellow")
                    console.print(f"   Supported extensions: {', '.join(INGEST_EXTENSIONS)}", style="yellow")
                
                return 0
            
            console.print(f"Processing directory: [bold]{input}[/bold]", style="blue")
            results = process_directory_ingest(
                directory=input,
                output_dir=output_dir,
                config=ctx.config,
                verbose=verbose
            )
            
            # Return appropriate exit code
            if results["failed"] > 0:
                console.print(f"⚠️  Completed with {results['failed']} errors", style="yellow")
                return 1
            else:
                console.print("✅ All files processed successfully!", style="green")
                return 0
        else:
            # Process single file (existing logic)
            if preview:
                console.print("Preview mode is only available for directories. Processing single file...", style="yellow")
            
            with console.status(f"Processing {input}..."):
                output_path = process_file(input, output_dir, name, ctx.config)
            console.print(f"✅ Text successfully extracted to [bold]{output_path}[/bold]", style="green")
            return 0
            
    except Exception as e:
        console.print(f"❌ Error: {e}", style="red")
        return 1


@app.command()
def create(
    input: str = typer.Argument(..., help="File or directory to process"),
    content_type: str = typer.Option(
        "qa", "--type", help="Type of content to generate [qa|summary|cot|cot-enhance]"
    ),
    output_dir: Optional[Path] = typer.Option(
        None, "--output-dir", "-o", help="Where to save the output"
    ),
    api_base: Optional[str] = typer.Option(
        None, "--api-base", help="VLLM API base URL"
    ),
    model: Optional[str] = typer.Option(
        None, "--model", "-m", help="Model to use"
    ),
    num_pairs: Optional[int] = typer.Option(
        None, "--num-pairs", "-n", help="Target number of QA pairs or CoT examples to generate"
    ),
    chunk_size: Optional[int] = typer.Option(
        None, "--chunk-size", help="Size of text chunks for processing large documents (default: 4000)"
    ),
    chunk_overlap: Optional[int] = typer.Option(
        None, "--chunk-overlap", help="Overlap between chunks in characters (default: 200)"
    ),
    verbose: bool = typer.Option(
        False, "--verbose", "-v", help="Show detailed output"
    ),
    preview: bool = typer.Option(
        False, "--preview", help="Preview files to be processed without actually processing them"
    ),
):
    """
    Generate content from text using local LLM inference.
    
    Can process:
    - Single file: synthetic-data-kit create document.txt --type qa
    - Directory: synthetic-data-kit create ./processed-text/ --type qa
    
    Content types:
    - qa: Generate question-answer pairs from .txt files (use --num-pairs to specify how many)
    - summary: Generate summaries from .txt files
    - cot: Generate Chain of Thought reasoning examples from .txt files (use --num-pairs to specify how many)
    - cot-enhance: Enhance existing conversations with Chain of Thought reasoning from .json files
      (use --num-pairs to limit the number of conversations to enhance, default is to enhance all)
      (for cot-enhance, the input must be a JSON file with either:
       - A single conversation in 'conversations' field
       - An array of conversation objects, each with a 'conversations' field
       - A direct array of conversation messages)
    """
    import os
    from synthetic_data_kit.core.create import process_file
    from synthetic_data_kit.utils.directory_processor import is_directory, process_directory_create, get_directory_stats, CREATE_EXTENSIONS
    
    # Check the LLM provider from config
    provider = get_llm_provider(ctx.config)
    console.print(f"🔗 Using {provider} provider", style="green")
    
    if provider == "api-endpoint":
        # Use API endpoint config
        api_endpoint_config = get_openai_config(ctx.config)
        api_base = api_base or api_endpoint_config.get("api_base")
        model = model or api_endpoint_config.get("model")
        # No server check needed for API endpoint
    else:
        # Use vLLM config
        vllm_config = get_vllm_config(ctx.config)
        api_base = api_base or vllm_config.get("api_base")
        model = model or vllm_config.get("model")
        
        # Check vLLM server availability
        try:
            response = requests.get(f"{api_base}/models", timeout=2)
            if response.status_code != 200:
                console.print(f"❌ Error: VLLM server not available at {api_base}", style="red")
                console.print("Please start the VLLM server with:", style="yellow")
                console.print(f"vllm serve {model}", style="bold blue")
                return 1
        except requests.exceptions.RequestException:
            console.print(f"❌ Error: VLLM server not available at {api_base}", style="red")
            console.print("Please start the VLLM server with:", style="yellow")
            console.print(f"vllm serve {model}", style="bold blue")
            return 1
    
    # Get output directory from args, then config, then default
    if output_dir is None:
        output_dir = get_path_config(ctx.config, "output", "generated")
    
    try:
        # Check if input is a directory
        if is_directory(input):
            # Preview mode - show files without processing
            if preview:
                # For cot-enhance, look for .json files, otherwise .txt files
                extensions = ['.json'] if content_type == "cot-enhance" else CREATE_EXTENSIONS
                
                console.print(f"Preview: scanning directory [bold]{input}[/bold] for {content_type} processing", style="blue")
                stats = get_directory_stats(input, extensions)
                
                if "error" in stats:
                    console.print(f"❌ {stats['error']}", style="red")
                    return 1
                
                console.print(f"\n📁 Directory: {input}")
                console.print(f"📄 Total files: {stats['total_files']}")
                console.print(f"✅ Supported files: {stats['supported_files']}")
                console.print(f"❌ Unsupported files: {stats['unsupported_files']}")
                
                if stats['supported_files'] > 0:
                    console.print(f"\n📋 Files that would be processed for {content_type}:")
                    for ext, count in stats['by_extension'].items():
                        console.print(f"  {ext}: {count} file(s)")
                    
                    console.print(f"\n📝 File list:")
                    for filename in stats['file_list']:
                        console.print(f"  • {filename}")
                    
                    console.print(f"\n💡 To process these files, run:")
                    console.print(f"   synthetic-data-kit create {input} --type {content_type} --output-dir {output_dir}", style="bold blue")
                else:
                    console.print(f"\n⚠️  No supported files found for {content_type}.", style="yellow")
                    if content_type == "cot-enhance":
                        console.print(f"   Looking for: .json files", style="yellow")
                    else:
                        console.print(f"   Looking for: .txt files", style="yellow")
                
                return 0
            
            console.print(f"Processing directory: [bold]{input}[/bold] for {content_type} generation", style="blue")
            results = process_directory_create(
                directory=input,
                output_dir=output_dir,
                config_path=ctx.config_path,
                api_base=api_base,
                model=model,
                content_type=content_type,
                num_pairs=num_pairs,
                verbose=verbose,
                provider=provider,
                chunk_size=chunk_size,
                chunk_overlap=chunk_overlap
            )
            
            # Return appropriate exit code
            if results["failed"] > 0:
                console.print(f"⚠️  Completed with {results['failed']} errors", style="yellow")
                return 1
            else:
                console.print("✅ All files processed successfully!", style="green")
                return 0
        else:
            # Process single file (existing logic)
            if preview:
                console.print("Preview mode is only available for directories. Processing single file...", style="yellow")
            
            with console.status(f"Generating {content_type} content from {input}..."):
                output_path = process_file(
                    input,
                    output_dir,
                    ctx.config_path,
                    api_base,
                    model,
                    content_type,
                    num_pairs,
                    verbose,
                    provider=provider,
                    chunk_size=chunk_size,
                    chunk_overlap=chunk_overlap
                )
            if output_path:
                console.print(f"✅ Content saved to [bold]{output_path}[/bold]", style="green")
            return 0
            
    except Exception as e:
        console.print(f"❌ Error: {e}", style="red")
        return 1


@app.command("curate")
def curate(
    input: str = typer.Argument(..., help="Input file or directory to clean"),
    output: Optional[Path] = typer.Option(
        None, "--output", "-o", help="Output file path (for single files) or directory (for directories)"
    ),
    threshold: Optional[float] = typer.Option(
        None, "--threshold", "-t", help="Quality threshold (1-10)"
    ),
    api_base: Optional[str] = typer.Option(
        None, "--api-base", help="VLLM API base URL"
    ),
    model: Optional[str] = typer.Option(
        None, "--model", "-m", help="Model to use"
    ),
    verbose: bool = typer.Option(
        False, "--verbose", "-v", help="Show detailed output"
    ),
    preview: bool = typer.Option(
        False, "--preview", help="Preview files to be processed without actually processing them"
    ),
):
    """
    Clean and filter content based on quality.
    
    Can process:
    - Single file: synthetic-data-kit curate qa_pairs.json --threshold 8.0
    - Directory: synthetic-data-kit curate ./generated/ --threshold 8.0
    
    Processes .json files containing QA pairs and filters them based on quality ratings.
    """
    import os
    from synthetic_data_kit.core.curate import curate_qa_pairs
    from synthetic_data_kit.utils.directory_processor import is_directory, process_directory_curate, get_directory_stats, CURATE_EXTENSIONS
    
    # Check the LLM provider from config
    provider = get_llm_provider(ctx.config)
    
    console.print(f"🔗 Using {provider} provider", style="green")
    
    if provider == "api-endpoint":
        # Use API endpoint config
        api_endpoint_config = get_openai_config(ctx.config)
        api_base = api_base or api_endpoint_config.get("api_base")
        model = model or api_endpoint_config.get("model")
        # No server check needed for API endpoint
    else:
        # Use vLLM config
        vllm_config = get_vllm_config(ctx.config)
        api_base = api_base or vllm_config.get("api_base")
        model = model or vllm_config.get("model")
        
        # Check vLLM server availability
        try:
            response = requests.get(f"{api_base}/models", timeout=2)
            if response.status_code != 200:
                console.print(f"❌ Error: VLLM server not available at {api_base}", style="red")
                console.print("Please start the VLLM server with:", style="yellow")
                console.print(f"vllm serve {model}", style="bold blue")
                return 1
        except requests.exceptions.RequestException:
            console.print(f"❌ Error: VLLM server not available at {api_base}", style="red")
            console.print("Please start the VLLM server with:", style="yellow")
            console.print(f"vllm serve {model}", style="bold blue")
            return 1
    
    try:
        # Check if input is a directory
        if is_directory(input):
            # Preview mode - show files without processing
            if preview:
                console.print(f"Preview: scanning directory [bold]{input}[/bold] for curation", style="blue")
                stats = get_directory_stats(input, CURATE_EXTENSIONS)
                
                if "error" in stats:
                    console.print(f"❌ {stats['error']}", style="red")
                    return 1
                
                console.print(f"\n📁 Directory: {input}")
                console.print(f"📄 Total files: {stats['total_files']}")
                console.print(f"✅ Supported files: {stats['supported_files']}")
                console.print(f"❌ Unsupported files: {stats['unsupported_files']}")
                
                if stats['supported_files'] > 0:
                    console.print(f"\n📋 Files that would be curated:")
                    for ext, count in stats['by_extension'].items():
                        console.print(f"  {ext}: {count} file(s)")
                    
                    console.print(f"\n📝 File list:")
                    for filename in stats['file_list']:
                        console.print(f"  • {filename}")
                    
                    default_output = get_path_config(ctx.config, "output", "curated")
                    console.print(f"\n💡 To process these files, run:")
                    console.print(f"   synthetic-data-kit curate {input} --threshold {threshold or 7.0} --output {output or default_output}", style="bold blue")
                else:
                    console.print(f"\n⚠️  No supported files found for curation.", style="yellow")
                    console.print(f"   Looking for: .json files with QA pairs", style="yellow")
                
                return 0
            
            # Get default output directory if not provided
            if not output:
                output = get_path_config(ctx.config, "output", "curated")
            
            console.print(f"Processing directory: [bold]{input}[/bold] for curation", style="blue")
            results = process_directory_curate(
                directory=input,
                output_dir=output,
                threshold=threshold,
                api_base=api_base,
                model=model,
                config_path=ctx.config_path,
                verbose=verbose,
                provider=provider
            )
            
            # Return appropriate exit code
            if results["failed"] > 0:
                console.print(f"⚠️  Completed with {results['failed']} errors", style="yellow")
                return 1
            else:
                console.print("✅ All files processed successfully!", style="green")
                return 0
        else:
            # Process single file (existing logic)
            if preview:
                console.print("Preview mode is only available for directories. Processing single file...", style="yellow")
            
            # Get default output path from config if not provided
            if not output:
                curated_dir = get_path_config(ctx.config, "output", "curated")
                os.makedirs(curated_dir, exist_ok=True)
                base_name = os.path.splitext(os.path.basename(input))[0]
                output = os.path.join(curated_dir, f"{base_name}_cleaned.json")
            
            with console.status(f"Cleaning content from {input}..."):
                result_path = curate_qa_pairs(
                    input,
                    output,
                    threshold,
                    api_base,
                    model,
                    ctx.config_path,
                    verbose,
                    provider=provider
                )
            console.print(f"✅ Cleaned content saved to [bold]{result_path}[/bold]", style="green")
            return 0
            
    except Exception as e:
        console.print(f"❌ Error: {e}", style="red")
        return 1


@app.command("save-as")
def save_as(
    input: str = typer.Argument(..., help="Input file or directory to convert"),
    format: Optional[str] = typer.Option(
        None, "--format", "-f", help="Output format [jsonl|alpaca|ft|chatml]"
    ),
    storage: str = typer.Option(
        "json", "--storage", help="Storage format [json|hf]",
        show_default=True
    ),
    output: Optional[Path] = typer.Option(
        None, "--output", "-o", help="Output file path (for single files) or directory (for directories)"
    ),
    verbose: bool = typer.Option(
        False, "--verbose", "-v", help="Show detailed output"
    ),
    preview: bool = typer.Option(
        False, "--preview", help="Preview files to be processed without actually processing them"
    ),
):
    """
    Convert to different formats for fine-tuning.
    
    Can process:
    - Single file: synthetic-data-kit save-as curated_file.json --format alpaca
    - Directory: synthetic-data-kit save-as ./curated/ --format alpaca
    
    The --format option controls the content format (how the data is structured).
    The --storage option controls how the data is stored (JSON file or HF dataset).
    
    When using --storage hf, the output will be a directory containing a Hugging Face 
    dataset in Arrow format, which is optimized for machine learning workflows.
    
    Processes .json files containing curated QA pairs and converts them to training formats.
    """
    import os
    from synthetic_data_kit.core.save_as import convert_format
    from synthetic_data_kit.utils.directory_processor import is_directory, process_directory_save_as, get_directory_stats, SAVE_AS_EXTENSIONS
    
    # Get format from args or config
    if not format:
        format_config = ctx.config.get("format", {})
        format = format_config.get("default", "jsonl")
    
    try:
        # Check if input is a directory
        if is_directory(input):
            # Preview mode - show files without processing
            if preview:
                console.print(f"Preview: scanning directory [bold]{input}[/bold] for format conversion", style="blue")
                stats = get_directory_stats(input, SAVE_AS_EXTENSIONS)
                
                if "error" in stats:
                    console.print(f"❌ {stats['error']}", style="red")
                    return 1
                
                console.print(f"\n📁 Directory: {input}")
                console.print(f"📄 Total files: {stats['total_files']}")
                console.print(f"✅ Supported files: {stats['supported_files']}")
                console.print(f"❌ Unsupported files: {stats['unsupported_files']}")
                
                if stats['supported_files'] > 0:
                    console.print(f"\n📋 Files that would be converted to {format} format:")
                    for ext, count in stats['by_extension'].items():
                        console.print(f"  {ext}: {count} file(s)")
                    
                    console.print(f"\n📝 File list:")
                    for filename in stats['file_list']:
                        console.print(f"  • {filename}")
                    
                    default_output = get_path_config(ctx.config, "output", "final")
                    console.print(f"\n💡 To process these files, run:")
                    console.print(f"   synthetic-data-kit save-as {input} --format {format} --storage {storage} --output {output or default_output}", style="bold blue")
                else:
                    console.print(f"\n⚠️  No supported files found for format conversion.", style="yellow")
                    console.print(f"   Looking for: .json files with curated QA pairs", style="yellow")
                
                return 0
            
            # Get default output directory if not provided
            if not output:
                output = get_path_config(ctx.config, "output", "final")
            
            console.print(f"Processing directory: [bold]{input}[/bold] for format conversion to {format}", style="blue")
            results = process_directory_save_as(
                directory=input,
                output_dir=output,
                format=format,
                storage_format=storage,
                config=ctx.config,
                verbose=verbose
            )
            
            # Return appropriate exit code
            if results["failed"] > 0:
                console.print(f"⚠️  Completed with {results['failed']} errors", style="yellow")
                return 1
            else:
                console.print("✅ All files converted successfully!", style="green")
                return 0
        else:
            # Process single file (existing logic)
            if preview:
                console.print("Preview mode is only available for directories. Processing single file...", style="yellow")
            
            # Set default output path if not provided
            if not output:
                final_dir = get_path_config(ctx.config, "output", "final")
                os.makedirs(final_dir, exist_ok=True)
                base_name = os.path.splitext(os.path.basename(input))[0]
                
                if storage == "hf":
                    # For HF datasets, use a directory name
                    output = os.path.join(final_dir, f"{base_name}_{format}_hf")
                else:
                    # For JSON files, use appropriate extension
                    if format == "jsonl":
                        output = os.path.join(final_dir, f"{base_name}.jsonl")
                    else:
                        output = os.path.join(final_dir, f"{base_name}_{format}.json")
            
            with console.status(f"Converting {input} to {format} format with {storage} storage..."):
                output_path = convert_format(
                    input,
                    output,
                    format,
                    ctx.config,
                    storage_format=storage
                )
            
            if storage == "hf":
                console.print(f"✅ Converted to {format} format and saved as HF dataset to [bold]{output_path}[/bold]", style="green")
            else:
                console.print(f"✅ Converted to {format} format and saved to [bold]{output_path}[/bold]", style="green")
            return 0
            
    except Exception as e:
        console.print(f"❌ Error: {e}", style="red")
        return 1


@app.command("server")
def server(
    host: str = typer.Option(
        "127.0.0.1", "--host", help="Host address to bind the server to"
    ),
    port: int = typer.Option(
        5000, "--port", "-p", help="Port to run the server on"
    ),
    debug: bool = typer.Option(
        False, "--debug", "-d", help="Run the server in debug mode"
    ),
):
    """
    Start a web interface for the Synthetic Data Kit.
    
    This launches a web server that provides a UI for all SDK functionality,
    including generating and curating QA pairs, as well as viewing
    and managing generated files.
    """
    provider = get_llm_provider(ctx.config)
    console.print(f"Starting web server with {provider} provider...", style="green")
    console.print(f"Web interface available at: http://{host}:{port}", style="bold green")
    console.print("Press CTRL+C to stop the server.", style="italic")
    
    # Run the Flask server
    run_server(host=host, port=port, debug=debug)


if __name__ == "__main__":
    app()<|MERGE_RESOLUTION|>--- conflicted
+++ resolved
@@ -120,24 +120,11 @@
                 
                 # Check API access
                 try:
-<<<<<<< HEAD
                     if azure_api_version:
                         client = AzureOpenAI(**client_kwargs)
-                        resp = client.chat.completions.create(
-                            model=model,
-                            messages=[{"role":"user", "content":"Hello World!"}],
-                            max_tokens=1
-                        )
-                        console.print("API endpoint access confirmed.. API Responded with: ",
-                                      resp.choices[0].message.content, style="green")
                     else:
                         client = OpenAI(**client_kwargs)
-                        # Try a simple models list request to check connectivity
-                        models = client.models.list()
-                        console.print(f" API endpoint access confirmed", style="green")
-
-=======
-                    client = OpenAI(**client_kwargs)
+
                     # Try a simple models request to check connectivity
                     messages = [
                         {"role": "user", "content": "Hello"}
@@ -147,8 +134,9 @@
                         messages=messages, 
                         temperature=0.1
                     )
-                    console.print(f" API endpoint access confirmed", style="green")
->>>>>>> 31f60efc
+                    console.print("API endpoint access confirmed.. API Responded with: ",
+                                      resp.choices[0].message.content, style="green")
+
                     if api_base:
                         console.print(f"Using custom API base: {api_base}", style="green")
                     console.print(f"Default model: {model}", style="green")
