# Copyright (c) Meta Platforms, Inc. and affiliates.
# All rights reserved.
#
# This source code is licensed under the terms described in the LICENSE file in
# the root directory of this source tree.
# CLI Logic for synthetic-data-kit

import os
import typer
from pathlib import Path
from typing import Optional
import requests
from rich.console import Console
from rich.table import Table

from synthetic_data_kit.utils.config import load_config, get_vllm_config, get_openai_config, get_llm_provider, get_path_config
from synthetic_data_kit.core.context import AppContext
from synthetic_data_kit.server.app import run_server

# Initialize Typer app
app = typer.Typer(
    name="synthetic-data-kit",
    help="A toolkit for preparing synthetic datasets for fine-tuning LLMs",
    add_completion=True,
)
console = Console()

# Create app context
ctx = AppContext()

# Define global options
@app.callback()
def callback(
    config: Optional[Path] = typer.Option(
        None, "--config", "-c", help="Path to configuration file"
    ),
):
    """
    Global options for the Synthetic Data Kit CLI
    """
    if config:
        ctx.config_path = config
    ctx.config = load_config(ctx.config_path)


@app.command("system-check")
def system_check(
    api_base: Optional[str] = typer.Option(
        None, "--api-base", help="API base URL to check"
    ),
    provider: Optional[str] = typer.Option(
        None, "--provider", help="Provider to check ('vllm' or 'api-endpoint')"
    )
):
    """
    Check if the selected LLM provider's server is running.
    """
    # Check for API_ENDPOINT_KEY directly from environment
    console.print("Environment variable check:", style="bold blue")
    llama_key = os.environ.get('API_ENDPOINT_KEY')
    console.print(f"API_ENDPOINT_KEY: {'Present' if llama_key else 'Not found'}")
    # Debugging sanity test:
    # if llama_key:
        # console.print(f"  Value starts with: {llama_key[:10]}...")
    
    # To check the rename bug:
    #console.print("Available environment variables:", style="bold blue")
    #env_vars = [key for key in os.environ.keys() if 'API' in key or 'KEY' in key or 'TOKEN' in key]
    #for var in env_vars:
    #    console.print(f"  {var}")
    #console.print("")
    # Get provider from args or config
    selected_provider = provider or get_llm_provider(ctx.config)
    
    if selected_provider == "api-endpoint":
        # Get API endpoint config
        api_endpoint_config = get_openai_config(ctx.config)
        api_base = api_base or api_endpoint_config.get("api_base")
        
        # Check for environment variables
        api_endpoint_key = os.environ.get('API_ENDPOINT_KEY')
        console.print(f"API_ENDPOINT_KEY environment variable: {'Found' if api_endpoint_key else 'Not found'}")
        
        # Set API key with priority: env var > config
        api_key = api_endpoint_key or api_endpoint_config.get("api_key")
        if api_key:
            console.print(f"API key source: {'Environment variable' if api_endpoint_key else 'Config file'}")
        
        model = api_endpoint_config.get("model")
        
        # Check API endpoint access
        with console.status(f"Checking API endpoint access..."):
            try:
                # Try to import OpenAI
                try:
                    from openai import OpenAI
                except ImportError:
                    console.print("L API endpoint package not installed", style="red")
                    console.print("Install with: pip install openai>=1.0.0", style="yellow")
                    return 1
                
                # Create client
                client_kwargs = {}
                if api_key:
                    client_kwargs['api_key'] = api_key
                if api_base:
                    client_kwargs['base_url'] = api_base
                
                # Check API access
                try:
                    client = OpenAI(**client_kwargs)
                    # Try a simple models list request to check connectivity
                    models = client.models.list()
                    console.print(f" API endpoint access confirmed", style="green")
                    if api_base:
                        console.print(f"Using custom API base: {api_base}", style="green")
                    console.print(f"Default model: {model}", style="green")
                    return 0
                except Exception as e:
                    console.print(f"L Error connecting to API endpoint: {str(e)}", style="red")
                    if api_base:
                        console.print(f"Using custom API base: {api_base}", style="yellow")
                    if not api_key and not api_base:
                        console.print("API key is required. Set in config.yaml or as API_ENDPOINT_KEY env var", style="yellow")
                    return 1
            except Exception as e:
                console.print(f"L Error: {str(e)}", style="red")
                return 1
    else:
        # Default to vLLM
        # Get vLLM server details
        vllm_config = get_vllm_config(ctx.config)
        api_base = api_base or vllm_config.get("api_base")
        model = vllm_config.get("model")
        port = vllm_config.get("port", 8000)
        
        with console.status(f"Checking vLLM server at {api_base}..."):
            try:
                response = requests.get(f"{api_base}/models", timeout=2)
                if response.status_code == 200:
                    console.print(f" vLLM server is running at {api_base}", style="green")
                    console.print(f"Available models: {response.json()}")
                    return 0
                else:
                    console.print(f"L vLLM server is not available at {api_base}", style="red")
                    console.print(f"Error: Server returned status code: {response.status_code}")
            except requests.exceptions.RequestException as e:
                console.print(f"L vLLM server is not available at {api_base}", style="red")
                console.print(f"Error: {str(e)}")
                
            # Show instruction to start the server
            console.print("\nTo start the server, run:", style="yellow")
            console.print(f"vllm serve {model} --port {port}", style="bold blue")
            return 1


@app.command()
def ingest(
    input: str = typer.Argument(..., help="File or URL to parse"),
    output_dir: Optional[Path] = typer.Option(
        None, "--output-dir", "-o", help="Where to save the output"
    ),
    name: Optional[str] = typer.Option(
        None, "--name", "-n", help="Custom output filename"
    ),
    multimodal: bool = typer.Option(
        False, "--multimodal", help="Enable multimodal processing to include images."
    ),
):
    """
    Parse documents (PDF, HTML, YouTube, DOCX, PPT, TXT) into clean text.
    """
    from synthetic_data_kit.core.ingest import process_file
    
    # Get output directory from args, then config, then default
    if output_dir is None:
        output_dir = get_path_config(ctx.config, "output", "parsed")
    
    try:
        with console.status(f"Processing {input}..."):
            output_path = process_file(input, output_dir, name, ctx.config, multimodal)
        console.print(f" Text successfully extracted to [bold]{output_path}[/bold]", style="green")
        return 0
    except Exception as e:
        console.print(f"L Error: {e}", style="red")
        return 1


@app.command()
def create(
    input: str = typer.Argument(..., help="File to process"),
    content_type: str = typer.Option(
        "qa", "--type", help="Type of content to generate [qa|summary|cot|cot-enhance]"
    ),
    output_dir: Optional[Path] = typer.Option(
        None, "--output-dir", "-o", help="Where to save the output"
    ),
    api_base: Optional[str] = typer.Option(
        None, "--api-base", help="VLLM API base URL"
    ),
    model: Optional[str] = typer.Option(
        None, "--model", "-m", help="Model to use"
    ),
    num_pairs: Optional[int] = typer.Option(
        None, "--num-pairs", "-n", help="Target number of QA pairs or CoT examples to generate"
    ),
    verbose: bool = typer.Option(
        False, "--verbose", "-v", help="Show detailed output"
    ),
    multimodal: bool = typer.Option(
        False, "--multimodal", help="Process multimodal data (text + images)"
    ),
):
    """
    Generate content from text using local LLM inference.
    
    Content types:
    - qa: Generate question-answer pairs from text (use --num-pairs to specify how many)
    - summary: Generate a summary of the text
    - cot: Generate Chain of Thought reasoning examples from text (use --num-pairs to specify how many)
    - cot-enhance: Enhance existing tool-use conversations with Chain of Thought reasoning
      (use --num-pairs to limit the number of conversations to enhance, default is to enhance all)
      (for cot-enhance, the input must be a JSON file with either:
       - A single conversation in 'conversations' field
       - An array of conversation objects, each with a 'conversations' field
       - A direct array of conversation messages)
    """
    from synthetic_data_kit.core.create import process_file
    
    # Check the LLM provider from config
    provider = get_llm_provider(ctx.config)
    console.print(f"L Using {provider} provider", style="green")
    if provider == "api-endpoint":
        # Use API endpoint config
        api_endpoint_config = get_openai_config(ctx.config)
        api_base = api_base or api_endpoint_config.get("api_base")
        model = model or api_endpoint_config.get("model")
        # No server check needed for API endpoint
    else:
        # Use vLLM config
        vllm_config = get_vllm_config(ctx.config)
        api_base = api_base or vllm_config.get("api_base")
        model = model or vllm_config.get("model")
        
        # Check vLLM server availability
        try:
            response = requests.get(f"{api_base}/models", timeout=2)
            if response.status_code != 200:
                console.print(f"L Error: VLLM server not available at {api_base}", style="red")
                console.print("Please start the VLLM server with:", style="yellow")
                console.print(f"vllm serve {model}", style="bold blue")
                return 1
        except requests.exceptions.RequestException:
            console.print(f"L Error: VLLM server not available at {api_base}", style="red")
            console.print("Please start the VLLM server with:", style="yellow")
            console.print(f"vllm serve {model}", style="bold blue")
            return 1
    
    # Get output directory from args, then config, then default
    if output_dir is None:
        output_dir = get_path_config(ctx.config, "output", "generated")
    
    try:
        with console.status(f"Generating {content_type} content from {input}..."):
            output_path = process_file(
                input,
                output_dir,
                ctx.config_path,
                api_base,
                model,
                content_type,
                num_pairs,
                verbose,
<<<<<<< HEAD
                multimodal
=======
                provider=provider  # Pass the provider parameter
>>>>>>> 2e685482
            )
        if output_path:
            console.print(f" Content saved to [bold]{output_path}[/bold]", style="green")
        return 0
    except Exception as e:
        console.print(f"L Error: {e}", style="red")
        return 1


@app.command("curate")
def curate(
    input: str = typer.Argument(..., help="Input file to clean"),
    output: Optional[Path] = typer.Option(
        None, "--output", "-o", help="Output file path"
    ),
    threshold: Optional[float] = typer.Option(
        None, "--threshold", "-t", help="Quality threshold (1-10)"
    ),
    api_base: Optional[str] = typer.Option(
        None, "--api-base", help="VLLM API base URL"
    ),
    model: Optional[str] = typer.Option(
        None, "--model", "-m", help="Model to use"
    ),
    verbose: bool = typer.Option(
        False, "--verbose", "-v", help="Show detailed output"
    ),
):
    """
    Clean and filter content based on quality.
    """
    from synthetic_data_kit.core.curate import curate_qa_pairs
    
    # Check the LLM provider from config
    provider = get_llm_provider(ctx.config)
    
    if provider == "api-endpoint":
        # Use API endpoint config
        api_endpoint_config = get_openai_config(ctx.config)
        api_base = api_base or api_endpoint_config.get("api_base")
        model = model or api_endpoint_config.get("model")
        # No server check needed for API endpoint
    else:
        # Use vLLM config
        vllm_config = get_vllm_config(ctx.config)
        api_base = api_base or vllm_config.get("api_base")
        model = model or vllm_config.get("model")
        
        # Check vLLM server availability
        try:
            response = requests.get(f"{api_base}/models", timeout=2)
            if response.status_code != 200:
                console.print(f"L Error: VLLM server not available at {api_base}", style="red")
                console.print("Please start the VLLM server with:", style="yellow")
                console.print(f"vllm serve {model}", style="bold blue")
                return 1
        except requests.exceptions.RequestException:
            console.print(f"L Error: VLLM server not available at {api_base}", style="red")
            console.print("Please start the VLLM server with:", style="yellow")
            console.print(f"vllm serve {model}", style="bold blue")
            return 1
    
    # Get default output path from config if not provided
    if not output:
        cleaned_dir = get_path_config(ctx.config, "output", "cleaned")
        os.makedirs(cleaned_dir, exist_ok=True)
        base_name = os.path.splitext(os.path.basename(input))[0]
        output = os.path.join(cleaned_dir, f"{base_name}_cleaned.json")
    
    try:
        with console.status(f"Cleaning content from {input}..."):
            result_path = curate_qa_pairs(
                input,
                output,
                threshold,
                api_base,
                model,
                ctx.config_path,
                verbose,
                provider=provider  # Pass the provider parameter
            )
        console.print(f" Cleaned content saved to [bold]{result_path}[/bold]", style="green")
        return 0
    except Exception as e:
        console.print(f"L Error: {e}", style="red")
        return 1


@app.command("save-as")
def save_as(
    input: str = typer.Argument(..., help="Input file to convert"),
    format: Optional[str] = typer.Option(
        None, "--format", "-f", help="Output format [jsonl|alpaca|ft|chatml]"
    ),
    storage: str = typer.Option(
        "json", "--storage", help="Storage format [json|hf]",
        show_default=True
    ),
    output: Optional[Path] = typer.Option(
        None, "--output", "-o", help="Output file path"
    ),
):
    """
    Convert to different formats for fine-tuning.
    
    The --format option controls the content format (how the data is structured).
    The --storage option controls how the data is stored (JSON file or HF dataset).
    
    When using --storage hf, the output will be a directory containing a Hugging Face 
    dataset in Arrow format, which is optimized for machine learning workflows.
    """
    from synthetic_data_kit.core.save_as import convert_format
    
    # Get format from args or config
    if not format:
        format_config = ctx.config.get("format", {})
        format = format_config.get("default", "jsonl")
    
    # Set default output path if not provided
    if not output:
        final_dir = get_path_config(ctx.config, "output", "final")
        os.makedirs(final_dir, exist_ok=True)
        base_name = os.path.splitext(os.path.basename(input))[0]
        
        if storage == "hf":
            # For HF datasets, use a directory name
            output = os.path.join(final_dir, f"{base_name}_{format}_hf")
        else:
            # For JSON files, use appropriate extension
            if format == "jsonl":
                output = os.path.join(final_dir, f"{base_name}.jsonl")
            else:
                output = os.path.join(final_dir, f"{base_name}_{format}.json")
    
    try:
        with console.status(f"Converting {input} to {format} format with {storage} storage..."):
            output_path = convert_format(
                input,
                output,
                format,
                ctx.config,
                storage_format=storage
            )
        
        if storage == "hf":
            console.print(f" Converted to {format} format and saved as HF dataset to [bold]{output_path}[/bold]", style="green")
        else:
            console.print(f" Converted to {format} format and saved to [bold]{output_path}[/bold]", style="green")
        return 0
    except Exception as e:
        console.print(f"L Error: {e}", style="red")
        return 1


@app.command("server")
def server(
    host: str = typer.Option(
        "127.0.0.1", "--host", help="Host address to bind the server to"
    ),
    port: int = typer.Option(
        5000, "--port", "-p", help="Port to run the server on"
    ),
    debug: bool = typer.Option(
        False, "--debug", "-d", help="Run the server in debug mode"
    ),
):
    """
    Start a web interface for the Synthetic Data Kit.
    
    This launches a web server that provides a UI for all SDK functionality,
    including generating and curating QA pairs, as well as viewing
    and managing generated files.
    """
    provider = get_llm_provider(ctx.config)
    console.print(f"Starting web server with {provider} provider...", style="green")
    console.print(f"Web interface available at: http://{host}:{port}", style="bold green")
    console.print("Press CTRL+C to stop the server.", style="italic")
    
    # Run the Flask server
    run_server(host=host, port=port, debug=debug)


if __name__ == "__main__":
    app()<|MERGE_RESOLUTION|>--- conflicted
+++ resolved
@@ -271,11 +271,8 @@
                 content_type,
                 num_pairs,
                 verbose,
-<<<<<<< HEAD
                 multimodal
-=======
                 provider=provider  # Pass the provider parameter
->>>>>>> 2e685482
             )
         if output_path:
             console.print(f" Content saved to [bold]{output_path}[/bold]", style="green")
