--- conflicted
+++ resolved
@@ -190,12 +190,6 @@
         output_dir = get_path_config(ctx.config, "output", "parsed")
     
     try:
-<<<<<<< HEAD
-        with console.status(f"Processing {input}..."):
-            output_path = process_file(input, output_dir, name, ctx.config, multimodal)
-        console.print(f" Text successfully extracted to [bold]{output_path}[/bold]", style="green")
-        return 0
-=======
         # Check if input is a directory
         if is_directory(input):
             # Process directory
@@ -260,7 +254,6 @@
             console.print(f"✅ Text successfully extracted to [bold]{output_path}[/bold]", style="green")
             return 0
             
->>>>>>> 0a700838
     except Exception as e:
         console.print(f"❌ Error: {e}", style="red")
         return 1
@@ -293,13 +286,12 @@
     verbose: bool = typer.Option(
         False, "--verbose", "-v", help="Show detailed output"
     ),
-<<<<<<< HEAD
     multimodal: bool = typer.Option(
         False, "--multimodal", help="Process multimodal data (text + images)"
-=======
+
     preview: bool = typer.Option(
         False, "--preview", help="Preview files to be processed without actually processing them"
->>>>>>> 0a700838
+
     ),
 ):
     """
@@ -359,20 +351,6 @@
         output_dir = get_path_config(ctx.config, "output", "generated")
     
     try:
-<<<<<<< HEAD
-        with console.status(f"Generating {content_type} content from {input}..."):
-            output_path = process_file(
-                input,
-                output_dir,
-                ctx.config_path,
-                api_base,
-                model,
-                content_type,
-                num_pairs,
-                verbose,
-                multimodal,
-                provider=provider  # Pass the provider parameter
-=======
         # Check if input is a directory
         if is_directory(input):
             # Preview mode - show files without processing
@@ -425,7 +403,6 @@
                 provider=provider,
                 chunk_size=chunk_size,
                 chunk_overlap=chunk_overlap
->>>>>>> 0a700838
             )
             
             # Return appropriate exit code
@@ -452,7 +429,8 @@
                     verbose,
                     provider=provider,
                     chunk_size=chunk_size,
-                    chunk_overlap=chunk_overlap
+                    chunk_overlap=chunk_overlap,
+                    multimodal=multimodal
                 )
             if output_path:
                 console.print(f"✅ Content saved to [bold]{output_path}[/bold]", style="green")
